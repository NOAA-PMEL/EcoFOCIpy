--- conflicted
+++ resolved
@@ -90,11 +90,8 @@
         elif 'timeS' in var_names.values(): #time in elapse seconds, needs start date
             rawdata_df['date_time'] = [datetime.datetime.strptime(start_time, "%b %d %Y %H:%M:%S") + pd.Timedelta(seconds=x) for x in rawdata_df['timeS']]
         elif 'timeK' in var_names.values(): #time in elapse seconds, needs start date
-<<<<<<< HEAD
             rawdata_df['date_time'] = [datetime.datetime.strptime('jan 01 2000 00:00:00', "%b %d %Y %H:%M:%S") + pd.Timedelta(seconds=x) for x in rawdata_df['timeK']]
-=======
-            rawdata_df['date_time'] = [datetime.datetime.strptime('jan 01 2000 00:00:00', "%b %d %Y %H:%M:%S") + pd.Timedelta(seconds=x) for x in rawdata_df['timeS']]
->>>>>>> f6b33baa
+
 
         else:
             print(f'no time index identified: {var_names.values()}')
