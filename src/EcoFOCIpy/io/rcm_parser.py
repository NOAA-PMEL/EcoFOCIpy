"""Contains a collection of MTR equipment parsing.

These include:

* Version 3/4 (old version) [ ]
* Version 5 (MTRduino) [x]

"""
import numpy as np
import pandas as pd


class rcm_excel(object):
    r""" Anderaa instruments (RCM 4, 7, 9, 11's
    EcoFOCI QC procedure developed by Dave P. and done within excel spreadsheet

    Dave P. usually performed the engr conversions and trimmed the data via excel
    Also calculated parameters to monitor the health of the rcm during deployment

    For now... stick to excel qc procedure, and just archive exceldata
    TODO: This should be a replacement of the original rcm mooring analyis software"""

    @staticmethod
    def parse_excel(filename=None, datetime_index=True):
        r"""
        Basic Method to open and read rcm excel files
        """

        rawdata_df = pd.read_excel(filename, skiprows=4, parse_dates=["date/time"], index_col="date/time")
        rawdata_df.rename_axis("date_time", inplace=True)

        if datetime_index:
            rawdata_df = rawdata_df.set_index(pd.DatetimeIndex(rawdata_df['date_time'])).drop(['date_time',"date/time"],axis=1)        

        return rawdata_df

class rcm(object):
    r"""
    Evolution of the old RCM 7/9/11 Procedure.  Output *.dsu file to *.dat (tsv/csv) and process without excel worksheets.

    Some notes below to convert dsu recorded counts to engr units.
    RCM Oxygen 0.4883*counts = concentration (with internally set salinity.  FOCI standard is 0PSU).  D.Pashinski also had an equation to calculate percent saturation, but this needs to be validated? Ultimately, recalculate after salinity correction is applied.

    Pressure, Turb, Cond/Sal, Temp have a transfer equation and coefs that need to be applied and these are unique to each unit (oxy are cal'd on instrument ad output a scaled value that is rcm independent, U/V comps are cal'd to the board and also output a alue that is already scaled)
    """

    def parse(self, filename=None, number_of_channels=8, time_format=0, datetime_index=True):
        r"""
        Basic Method to open and read converted dsu files 

        time_format: 0 - %m/%d/%Y %H:%M:%S
        time_format: 1 - %d.%m.%Y %H:%M:%S

        returns pandas dataframe
        """
        assert filename != None , 'Must provide a datafile'
        assert time_format <=1 , 'time_format must be 0,1'
        if number_of_channels == 8:
            headernames=['sample','date','time','ident','speed_engr','dir_engr','temp_engr','cond_engr','press_engr','chan7','chan8']
        elif number_of_channels == 7:
            headernames=['sample','date','time','ident','speed_engr','dir_engr','temp_engr','cond_engr','press_engr','chan7']
        else:
            headernames=['sample','date','time','ident','speed_engr','dir_engr','temp_engr','cond_engr','press_engr']

        rawdata_df = pd.read_csv(filename, names=headernames, delimiter="\s+",)
        if time_format == 0:
            rawdata_df["date_time"] = pd.to_datetime(
                rawdata_df['date'] + " " + rawdata_df['time'], format="%m/%d/%Y %H:%M:%S"
            )
        elif time_format == 1:
            rawdata_df["date_time"] = pd.to_datetime(
                rawdata_df['date'] + " " + rawdata_df['time'], format="%d.%m.%Y %H:%M:%S"
            )
        else:
            pass
        rawdata_df['temp_engr'] = pd.to_numeric(rawdata_df['temp_engr'],errors='coerce')

        if datetime_index:
            rawdata_df = rawdata_df.set_index(pd.DatetimeIndex(rawdata_df['date_time'])).drop(['date_time','date','time'],axis=1)

        self.rawdata_df = rawdata_df

        return (self.rawdata_df)

    def engr2sci_curr(self):
        """
        Convert speed/dir

        """
        self.rawdata_df['current_speed'] = self.rawdata_df['speed_engr']*0.2933
        self.rawdata_df['current_direction_uncorrected'] = self.rawdata_df['dir_engr']*0.3515
        self.rawdata_df['u_curr_comp'] = self.rawdata_df['current_speed']*np.sin(np.deg2rad(self.rawdata_df['current_direction_uncorrected']))
        self.rawdata_df['v_curr_comp'] = self.rawdata_df['current_speed']*np.cos(np.deg2rad(self.rawdata_df['current_direction_uncorrected']))

    def engr2sci_oxy(self,channel='chan8'):
        """
        Convert speed/dir

        """
        if channel=='chan8':
            self.rawdata_df['oxy_conc'] = self.rawdata_df['chan8']*0.4883
        elif channel=='chan7':
            self.rawdata_df['oxy_conc'] = self.rawdata_df['chan7']*0.4883

    def engr2sci_temp(self,coefA=0,coefB=0,coefC=0,coefD=0):
        """
        Convert speed/dir

        """
        self.rawdata_df['temperature'] = coefA + coefB*self.rawdata_df['temp_engr'] + \
            + coefC*(self.rawdata_df['temp_engr']**2) + coefD*(self.rawdata_df['temp_engr']**3)

    def engr2sci_pres(self,coefA=0,coefB=0,coefC=0,equationType='low'):

        if equationType=='low':
           self.rawdata_df['pressure'] =(coefA+coefB*self.rawdata_df['press_engr']+coefC*(self.rawdata_df['press_engr']**2))/10-10

    def mag_dec_corr(self,lat,lonW,dep_date,apply_correction=True):
        """Calculate mag declinatin correction based on lat, lon (+ West) and date.

        Uses WMM_2020.COF - this model file updates every 5 years for current data.  Be sure to update this in future

        Args:
            lat (float): [description]
            lonW (float): [description]
            dep_date (datetime): [description]
            apply_correction (boolean): correct the u,v for mag dec.  False just reports back the correction angle.

        Returns:
            float: [description]
        """

        import ecofocipy.math.geomag.geomag.geomag as geomag
        import ecofocipy.math.geotools as geotools

        t = geomag.GeoMag()
        dec = t.GeoMag(lat,-1 * lonW,time=dep_date).dec

        (u,v) = geotools.rotate_coord(self.rawdata_df['u_curr_comp'],self.rawdata_df['v_curr_comp'],dec)

        self.rawdata_df['u_curr_comp'] = u
        self.rawdata_df['v_curr_comp'] = v

        return (self.rawdata_df,dec)

    def get_data(self):

        return (self.rawdata_df)

class rcm_sg(object):    
    r""" Anderaa instruments (RCM Seaguards
    These datastreams are no longer binary off the instrument and can be qc'd by the aandera software,
    This means that a preliminary qc'd product is archived in netcdf via output files.

    Due to the Seaguard being a platform, multiple datafiles are possible, usually including oxygen but not always

    TODO: This should be a replacement of the original rcm mooring analyis software"""

    @staticmethod
    def parse_excel(filename=None, datetime_index=True):
        r"""
        Basic Method to open and read rcm excel files
        """

        rawdata_df = pd.read_csv(filename, header=1, delimiter="\t")
        rawdata_df["date_time"] = pd.to_datetime(rawdata_df["Time tag (Gmt)"], format="%d.%m.%y %H:%M:%S")

        if datetime_index:
            rawdata_df = rawdata_df.set_index(pd.DatetimeIndex(rawdata_df['date_time'])).drop(['date_time','Time tag (Gmt)'],axis=1)        

        return rawdata_df

    def parse(self, filename=None, datetime_index=True):
        r"""
        Basic Method to open and read rcm text files
        """

        assert filename != None , 'Must provide a datafile'

        header = []

        with open(filename) as fobj:
            for k, line in enumerate(fobj.readlines()):
                header = header + [line]
                if "Record" in line:
                    headercount=k
                    break


        rawdata_df = pd.read_csv(filename, 
                        delimiter="\t", 
                        parse_dates=True, 
                        skiprows=headercount)
        rawdata_df["date_time"] = pd.to_datetime(rawdata_df["Time tag (Gmt)"], format="%d.%m.%Y %H:%M:%S")
        self.rawdata_df = rawdata_df

        if datetime_index:
            rawdata_df = rawdata_df.set_index(pd.DatetimeIndex(rawdata_df['date_time'])).drop(['date_time',"Time tag (Gmt)"],axis=1)        
            self.rawdata_df = rawdata_df
<<<<<<< HEAD

=======
            
>>>>>>> fc1a8680
        return (rawdata_df,header)

    def mag_dec_corr(self,lat,lonW,dep_date,apply_correction=True):
        """Calculate mag declinatin correction based on lat, lon (+ West) and date.

        Uses WMM_2020.COF - this model file updates every 5 years for current data.  Be sure to update this in future

        Args:
            lat (float): [description]
            lonW (float): [description]
            dep_date (datetime): [description]
            apply_correction (boolean): correct the u,v for mag dec.  False just reports back the correction angle.

        Returns:
            float: [description]
        """

        import ecofocipy.math.geomag.geomag.geomag as geomag
        import ecofocipy.math.geotools as geotools

        t = geomag.GeoMag()
        dec = t.GeoMag(lat,-1 * lonW,time=dep_date).dec

        (u,v) = geotools.rotate_coord(self.rawdata_df['u_curr_comp'],self.rawdata_df['v_curr_comp'],dec)

        self.rawdata_df['u_curr_comp'] = u
        self.rawdata_df['v_curr_comp'] = v

        return (self.rawdata_df,dec)<|MERGE_RESOLUTION|>--- conflicted
+++ resolved
@@ -155,9 +155,8 @@
     Due to the Seaguard being a platform, multiple datafiles are possible, usually including oxygen but not always
 
     TODO: This should be a replacement of the original rcm mooring analyis software"""
-
-    @staticmethod
-    def parse_excel(filename=None, datetime_index=True):
+    
+    def parse_excel(self, filename=None, datetime_index=True):
         r"""
         Basic Method to open and read rcm excel files
         """
@@ -197,12 +196,8 @@
         if datetime_index:
             rawdata_df = rawdata_df.set_index(pd.DatetimeIndex(rawdata_df['date_time'])).drop(['date_time',"Time tag (Gmt)"],axis=1)        
             self.rawdata_df = rawdata_df
-<<<<<<< HEAD
-
-=======
-            
->>>>>>> fc1a8680
-        return (rawdata_df,header)
+
+        return (self.rawdata_df,header)
 
     def mag_dec_corr(self,lat,lonW,dep_date,apply_correction=True):
         """Calculate mag declinatin correction based on lat, lon (+ West) and date.
